--- conflicted
+++ resolved
@@ -1,201 +1,199 @@
-# Seismic Transformer Documentation
-
-*Author: Jason Jiang (Xunfun Lee)*
-
-*Created Date: 2023.12.3*
-
-*Final Update: 2023.12.15*
-
-![0b042aafb6ba0395805a07402df2c27](https://github.com/XunfunLee/SeismicTransformer/assets/129706253/ffffd3d4-a447-4761-a73c-c7156d097218)
-
-## 1. Get preparation
-
-First you need to install pytorch for your nividia GPU *(if you are using MacOS, go to https://pytorch.org for pytorch for mps)* and create a virtual environment to install dependencies.
-
-1. For pytorch, run `nividia-smi` and `nvcc-V` in cmd to check your driver version (*`nvcc-V` is showing the cuda toolkit driver version while `nvidia-smi` showing the graphic driver which can be different, pytorch need to match toolkit drviver, not the graphic driver*). Then go to https://pytorch.org find a proper version of pytorch to install. More information plz go to google.
-2. For the dependencies, just run below code in your virtual environment in present directory:
-   ```cmd
-    pip install -r requirements.txt
-   ```
-3. After getting all requirement you need (maybe it is not all in "requirements.txt", just install what is missing), then you start your transformer journey.
-
------
-
-## 2. Document description
-
-### 2.1 Folder directory
-
-#### Seisimic-Transformer(this project)
-- Data: contain the time-series data of ground motions and buidling damage state. More infomation of the data is in the readme.md under "Data" folder. These data file can be seen in NAS"Z:\public folder\2020ZJ\xxx".
-- PythonScripts: python script for modularization of transformer.
-  - `data_preparation.py`: load data, create dataloader...
-  - `embedding.py`: patch embedding, projection...
-  - `train.py`: train, validation, test...
-  - `transformer.py`: module in transformer, encoder...
-  - `utility.py`: save, load the model...
-  - `visualization.py`: plot the loss, accuracy and confusion matrix...
-- LearningSource: contains a lot of learning information of the transformer architecture.
-- readme.md: this file.
-- requirements.txt: dependencies of this project. (maybe not completed)
-
-----
-
-## 3. SeismicTransformer Version
-
-### 3.1 SeismicTransformer V1.0 (Released)
-
-SeismicTransformer V1.0 (SeT-1) is the first version of SeismicTransformer. Everyone who is new to learn Transformer deep learning framework can start from this version **(release 1.0.0)**.
-
-SeT-1 using 110k training and validation data, 1.7k test data (comes from @Jie Zheng's job). Contains the basic function of the training a completed transformer deep learning model. Including positional embedding, class token embedding, key masking, learning rate warmup, learning rate auto adjustment(decay), recall score, F1 score, attention weights(heatmap and bar chart), positional similarity.
-
-* **input**: time-seires data of ground motion. (key mask is optional, effect is not obivious.)
-* **output**: one label (5 classification task).
-
-<img width="825" alt="SeT-1 jpg" src="https://github.com/XunfunLee/SeismicTransformer/assets/129706253/5c9a04a8-7c55-4c9b-8588-1c05d0a8557c">
-
-#### 3.1.1 File Description
-
-#### `SeT_Base.ipynb` (**Step 1**): for **beginner** to know how transformer works basically
-
-This is a python notebook for the beginner to learn transformer architecture. This notebook don't rely on other python scripts, all function and class come from pytorch library or defined inside the block.
-
-#### `SeT_Modular.ipynb` (**Step 2**): for **master** to know how transformer works after modularization
-
-This notebook is an upgrade of `SeT_Base.ipynb`, putting all functions, classes into python scripts by modularization, getting ready for training within one line of code. But it can't work due to the change of the python scripts. Maybe some day some handsome boy will fix it :).
-
-#### `SeT_Train.py` (**Step 3**): for **professor** to train your model in a single command line
-
-This python script contains all the process from data preparation to save the model. Functions and classes definition is under "PythonScripts" folder. Using one line of code to run:
-
-```cmd
-python SeT_Train.py --patch_size 250 --hidden_size 768 --num_layer 12 --num_head 12 --batch_size 1972 --epoch 20 --learning_rate 0.001 --weight_decay 0. --mlp_dropout 0.1
-```
-
-> **Note**: `batch_size`: according to your GPU VRAM, for `RTX-3090ti-24G`, can reach 1972 `batch_size` max (with a `HIDDEN_SIZE` = 768, `NUM_LAYER` = `NUM_HEAD` = 12, parmas of the model is 86M). Big model with more params require more VRAM.
-
-#### `SeT_Train_Factory.py` (**Step 4**): for **high level professor** to train multiple model in a single command line
-
-A modular and automatic scripts to run batches of training, define different params combinition to run dozens of model in just one line of code.
-
-```cmd
-python SeT_Train_Factory.py
-```
-
-#### `Test_Laboratory.ipynb` (**Step 5**): for anyone who wants to test the model performance after training by using El-Centro ground motion as test data.
-
-You can plot, save the attention weigths (heatmap and bar chart), positional embedding(heatmap), position similarity(heatmap) of the **El-Centro** ground motion.
-
-#### 3.1.2 SeT-1 Conclusion
-
-Some results of the SeT-1 model are listed below:
-
-| **Model** | **Params** | **Accuracy (train, validation, test)** |  
-| ----- | ----- | ----- |
-| **SeT-1-Base** | patch_size=250, hidden_size=768, layer=12,	head=12,	epoch=20, batch_size=1972, learning_rate=0.001, weight_decay=0, dropout_mlp=0.1| 99%, 92%, 80% |
-| **SeT-1-2** | patch_size=250, hidden_size=768, `layer=4`,	head=12,	epoch=20, batch_size=1972, learning_rate=0.001, weight_decay=0, dropout_mlp=0.1| 99%, 92%, 83% |
-| **SeT-1-3** | patch_size=250, `hidden_size=384`, layer=12,	head=12,	epoch=20, batch_size=1972, learning_rate=0.001, weight_decay=0, dropout_mlp=0.1| 99%, 93%, 83% |
-
-In conclusion, SeT-1 is a good start but still lack of training data. A lot of strategy such as key masking still don't increase the testing accuracy, while others can get nice effect such as warmup, learn rate decay. 
-
-#### 3.1.3 Work in this version
-
-**Stage 1.1**: Build Seismic Transformer on the fundation of Vision Transformer. Using *@Jie Zheng*'s data to train the based model using ground motion time-seris data. **(100% Competed)**
-
-**Stage 1.2**: Modularization from notebook to python scripts. Automation by args in single line. **(100% Competed)**
-
-**Stage 1.3**: Ploting attention weights, positional embedding to see the model's performance. Setup learning rate warmup, caculating F1 score, recall. **(100% Competed)**
-
------
-
-### 3.2 Seismic Transformer V2.0 (Released)
-
-SeT-2**(v2.0.0)** is an update of SeT-1, which adding frequency information by doing ***Fast Fourier Transfromation***. After comparasion (infact is just thinking), frequency information is treated as an input of the sequences but adding two token to specify time series data and frequency data. Different from 12 patches + 1 class token of SeT-1 (forward function inside the SeT-1-base is `(batch_size, [CLS] + 12 patches time series data, 768)` = `[batch_size, 13, 768]`), while SeT-2-base has 3 tokens and 12 patches (`(batch_size, [CLS] + 12 patches time series data (with [TIME]) + 1 frequency data (with [FREQ]), 768)` = `[batch_size, 14, 768]`).
-
-* **input**: time-seires data of ground motion. 
-  * **frequency data** is needed in V2.0(will generate during the data processing) and effect is obvious from the attention weights
-  * key mask is optional, effect is not obivious.
-* **output**: one label (5 classification task).
-
-![SeT-2](https://github.com/XunfunLee/SeismicTransformer/assets/129706253/99b20116-8405-4e11-82a3-87858b393d68)
-
-<<<<<<< HEAD
-#### 3.1.1 File Description
-=======
-#### 3.2.1 File Description
->>>>>>> e9df67d0
-
-#### `set2_train.py`: training python script based on `SeT_Train.py` which can run directly.
-
-Also can run as:
-
-```cmd
-python set2_train.py --patch_size 250 --hidden_size 768 --num_layer 12 --num_head 12 --batch_size 1972 --epoch 20 --learning_rate 0.001 --weight_decay 0. --mlp_dropout 0.1
-```
-
-#### `set2_test.ipynb`: test SeT-2 model
-
-Test the **El-Centro** ground motion (or other example) and plot the attention weigths heatmap and bar chart to see the preformance of the model.
-
-#### `gm_fft.ipynb`: test Fast Fourier Transformation of El-Centro ground motion
-
-A notebook to visualize the results after Fast Fourier Transformation.
-
-#### `set2_test.py`: test SeT-2 model
-
-Upgrade of `set2_test.ipynb` by modularization to python script.
-
-#### **PythonScript**
-
-Almost every python script has been upgrade to V2.0. Classes and function in version 1.0 has been duplicated and named V2 in SeT-2. e.g. `SeismicTransformerV2`, `TransformMaskDataV2`...
-
-#### 3.2.2 Conclusion
-
-Some results of the SeT-2 model are listed below:
-
-| **Model** | **Params** | **Accuracy (train, validation, test)** |  
-| ----- | ----- | ----- |
-| **SeT-2-Base** | patch_size=250, hidden_size=768, layer=12,	head=12,	epoch=20, batch_size=1972, learning_rate=0.001, weight_decay=0, dropout_mlp=0.1| 99%, 92%, 83% |
-| **SeT-2-1** | patch_size=250, hidden_size=768, `layer=4`,	head=12,	epoch=20, batch_size=1972, learning_rate=0.001, weight_decay=0, dropout_mlp=0.1| 99%, 92%, 82% |
-
-In conclusion, SeT-2 is just an tiny update of SeT-1 by one-week coding. Although adding frequency information doesn't increase the model performance(while the SeT-1 performance is not bad), but we can obviouly see the frequency info of the attention weights is higher than normal sequence. I am eager to jump into SeismicGPT by adding transformer decoder! See you next version.
-
-------------------------------------------------------------------
-
-### 3.3 SeismicTransformer V3.0 (Released)
-
-SeT-3**(v3.0.0)** is huge update of SeT-2, which adding transformer decoder to the model. SeT-3 is a multi-task models which can not only predict the damage state, but also can predict the  dynamic response of the top floor of target building.
-
-In SeT-3, teacher forcing, scheduled sampling are used to train the model. The process of learning the differences between training mode and inference mode after adding decoder is real tough. GPT-4 is hard to provide a big picture of the model, so you need to know all the fundation of the model, techiniques of the training process.
-
-#### 3.3.1 File Description
-
-#### `SeT_3_Cookbook.ipynb`: build SeT-3 from scratch
-A notebook to record the process of building SeT-3, which includes all the module used in SeT-3. All modules are rewrited for the complex structure of SeT-3.
-
-#### `SeT_3_Train.ipynb`: train SeT-3
-a notebook to train the SeT-3 model. Including a lot of visualization of the training process.
-
-#### `SeT_3_Test.ipynb`: test SeT-3
-A notebook to test the SeT-3 model.
-
-#### `SeT_3_TestDecoder.ipynb`: test decoder of SeT-3
-A notebook to test the decoder module of SeT-3. Decoder block is very complex and hard to debug, so I write this notebook to test the decoder module.
-
-#### **Python Scripts:** 
-
-All the python scripts are rewrited for the complex structure of SeT-3. e.g. `SeismicTransformerV3`, `DecoderV1`...
-
-#### 3.3.2 Conclusion
-
-| **Model** | **Params** | **Validation (Acc, MSE)** |  
-| ----- | ----- | ----- |
-| **SeT-3-Base** | patch_size=250, hidden_size=768, layer=12,	head=12,	epoch=50, batch_size=512, | 79%, 0.60 |
-| **SeT-3-Large** | patch_size=250, hidden_size=768, `layer=24`,	`head=24`,	epoch=50, batch_size=256, | 82%, 0.33 |
-
-> note: SeT-3 (796MB) is using AdmaW optimizer with learning rate = 0.001, weight decay = 0.0, drouput_mlp = 0.1, lr_warmup = 20% of total steps. Teacher forcing ratio base = 1.0 with linear decay to 0.0.
-
-In conclusion, SeT-3 is a fast version to adding decoder to achieve multi-task. The performance is not good enough, but the aim of SeT-3 is to accomplish the code. SeT-4 will add multi-structure infomation to train.
-
-------------------------------------------------------------------
-
-### 3.3 SeismicTransformer V4.0 (working on...)
+# Seismic Transformer Documentation
+
+*Author: Jason Jiang (Xunfun Lee)*
+
+*Created Date: 2023.12.3*
+
+*Final Update: 2023.12.15*
+
+![0b042aafb6ba0395805a07402df2c27](https://github.com/XunfunLee/SeismicTransformer/assets/129706253/ffffd3d4-a447-4761-a73c-c7156d097218)
+
+## 1. Get preparation
+
+First you need to install pytorch for your nividia GPU *(if you are using MacOS, go to https://pytorch.org for pytorch for mps)* and create a virtual environment to install dependencies.
+
+1. For pytorch, run `nividia-smi` and `nvcc-V` in cmd to check your driver version (*`nvcc-V` is showing the cuda toolkit driver version while `nvidia-smi` showing the graphic driver which can be different, pytorch need to match toolkit drviver, not the graphic driver*). Then go to https://pytorch.org find a proper version of pytorch to install. More information plz go to google.
+2. For the dependencies, just run below code in your virtual environment in present directory:
+   ```cmd
+    pip install -r requirements.txt
+   ```
+3. After getting all requirement you need (maybe it is not all in "requirements.txt", just install what is missing), then you start your transformer journey.
+
+-----
+
+## 2. Document description
+
+### 2.1 Folder directory
+
+#### Seisimic-Transformer(this project)
+- Data: contain the time-series data of ground motions and buidling damage state. More infomation of the data is in the readme.md under "Data" folder. These data file can be seen in NAS"Z:\public folder\2020ZJ\xxx".
+- PythonScripts: python script for modularization of transformer.
+  - `data_preparation.py`: load data, create dataloader...
+  - `embedding.py`: patch embedding, projection...
+  - `train.py`: train, validation, test...
+  - `transformer.py`: module in transformer, encoder...
+  - `utility.py`: save, load the model...
+  - `visualization.py`: plot the loss, accuracy and confusion matrix...
+- LearningSource: contains a lot of learning information of the transformer architecture.
+- readme.md: this file.
+- requirements.txt: dependencies of this project. (maybe not completed)
+
+----
+
+## 3. SeismicTransformer Version
+
+### 3.1 SeismicTransformer V1.0 (Released)
+
+SeismicTransformer V1.0 (SeT-1) is the first version of SeismicTransformer. Everyone who is new to learn Transformer deep learning framework can start from this version **(release 1.0.0)**.
+
+SeT-1 using 110k training and validation data, 1.7k test data (comes from @Jie Zheng's job). Contains the basic function of the training a completed transformer deep learning model. Including positional embedding, class token embedding, key masking, learning rate warmup, learning rate auto adjustment(decay), recall score, F1 score, attention weights(heatmap and bar chart), positional similarity.
+
+* **input**: time-seires data of ground motion. (key mask is optional, effect is not obivious.)
+* **output**: one label (5 classification task).
+
+<img width="825" alt="SeT-1 jpg" src="https://github.com/XunfunLee/SeismicTransformer/assets/129706253/5c9a04a8-7c55-4c9b-8588-1c05d0a8557c">
+
+#### 3.1.1 File Description
+
+#### `SeT_Base.ipynb` (**Step 1**): for **beginner** to know how transformer works basically
+
+This is a python notebook for the beginner to learn transformer architecture. This notebook don't rely on other python scripts, all function and class come from pytorch library or defined inside the block.
+
+#### `SeT_Modular.ipynb` (**Step 2**): for **master** to know how transformer works after modularization
+
+This notebook is an upgrade of `SeT_Base.ipynb`, putting all functions, classes into python scripts by modularization, getting ready for training within one line of code. But it can't work due to the change of the python scripts. Maybe some day some handsome boy will fix it :).
+
+#### `SeT_Train.py` (**Step 3**): for **professor** to train your model in a single command line
+
+This python script contains all the process from data preparation to save the model. Functions and classes definition is under "PythonScripts" folder. Using one line of code to run:
+
+```cmd
+python SeT_Train.py --patch_size 250 --hidden_size 768 --num_layer 12 --num_head 12 --batch_size 1972 --epoch 20 --learning_rate 0.001 --weight_decay 0. --mlp_dropout 0.1
+```
+
+> **Note**: `batch_size`: according to your GPU VRAM, for `RTX-3090ti-24G`, can reach 1972 `batch_size` max (with a `HIDDEN_SIZE` = 768, `NUM_LAYER` = `NUM_HEAD` = 12, parmas of the model is 86M). Big model with more params require more VRAM.
+
+#### `SeT_Train_Factory.py` (**Step 4**): for **high level professor** to train multiple model in a single command line
+
+A modular and automatic scripts to run batches of training, define different params combinition to run dozens of model in just one line of code.
+
+```cmd
+python SeT_Train_Factory.py
+```
+
+#### `Test_Laboratory.ipynb` (**Step 5**): for anyone who wants to test the model performance after training by using El-Centro ground motion as test data.
+
+You can plot, save the attention weigths (heatmap and bar chart), positional embedding(heatmap), position similarity(heatmap) of the **El-Centro** ground motion.
+
+#### 3.1.2 SeT-1 Conclusion
+
+Some results of the SeT-1 model are listed below:
+
+| **Model** | **Params** | **Accuracy (train, validation, test)** |  
+| ----- | ----- | ----- |
+| **SeT-1-Base** | patch_size=250, hidden_size=768, layer=12,	head=12,	epoch=20, batch_size=1972, learning_rate=0.001, weight_decay=0, dropout_mlp=0.1| 99%, 92%, 80% |
+| **SeT-1-2** | patch_size=250, hidden_size=768, `layer=4`,	head=12,	epoch=20, batch_size=1972, learning_rate=0.001, weight_decay=0, dropout_mlp=0.1| 99%, 92%, 83% |
+| **SeT-1-3** | patch_size=250, `hidden_size=384`, layer=12,	head=12,	epoch=20, batch_size=1972, learning_rate=0.001, weight_decay=0, dropout_mlp=0.1| 99%, 93%, 83% |
+
+In conclusion, SeT-1 is a good start but still lack of training data. A lot of strategy such as key masking still don't increase the testing accuracy, while others can get nice effect such as warmup, learn rate decay. 
+
+#### 3.1.3 Work in this version
+
+**Stage 1.1**: Build Seismic Transformer on the fundation of Vision Transformer. Using *@Jie Zheng*'s data to train the based model using ground motion time-seris data. **(100% Competed)**
+
+**Stage 1.2**: Modularization from notebook to python scripts. Automation by args in single line. **(100% Competed)**
+
+**Stage 1.3**: Ploting attention weights, positional embedding to see the model's performance. Setup learning rate warmup, caculating F1 score, recall. **(100% Competed)**
+
+-----
+
+### 3.2 Seismic Transformer V2.0 (Released)
+
+SeT-2**(v2.0.0)** is an update of SeT-1, which adding frequency information by doing ***Fast Fourier Transfromation***. After comparasion (infact is just thinking), frequency information is treated as an input of the sequences but adding two token to specify time series data and frequency data. Different from 12 patches + 1 class token of SeT-1 (forward function inside the SeT-1-base is `(batch_size, [CLS] + 12 patches time series data, 768)` = `[batch_size, 13, 768]`), while SeT-2-base has 3 tokens and 12 patches (`(batch_size, [CLS] + 12 patches time series data (with [TIME]) + 1 frequency data (with [FREQ]), 768)` = `[batch_size, 14, 768]`).
+
+* **input**: time-seires data of ground motion. 
+  * **frequency data** is needed in V2.0(will generate during the data processing) and effect is obvious from the attention weights
+  * key mask is optional, effect is not obivious.
+* **output**: one label (5 classification task).
+
+![SeT-2](https://github.com/XunfunLee/SeismicTransformer/assets/129706253/99b20116-8405-4e11-82a3-87858b393d68)
+
+![SeT-2](https://github.com/XunfunLee/SeismicTransformer/assets/129706253/99b20116-8405-4e11-82a3-87858b393d68)
+
+#### 3.2.1 File Description
+
+#### `set2_train.py`: training python script based on `SeT_Train.py` which can run directly.
+
+Also can run as:
+
+```cmd
+python set2_train.py --patch_size 250 --hidden_size 768 --num_layer 12 --num_head 12 --batch_size 1972 --epoch 20 --learning_rate 0.001 --weight_decay 0. --mlp_dropout 0.1
+```
+
+#### `set2_test.ipynb`: test SeT-2 model
+
+Test the **El-Centro** ground motion (or other example) and plot the attention weigths heatmap and bar chart to see the preformance of the model.
+
+#### `gm_fft.ipynb`: test Fast Fourier Transformation of El-Centro ground motion
+
+A notebook to visualize the results after Fast Fourier Transformation.
+
+#### `set2_test.py`: test SeT-2 model
+
+Upgrade of `set2_test.ipynb` by modularization to python script.
+
+#### **PythonScript**
+
+Almost every python script has been upgrade to V2.0. Classes and function in version 1.0 has been duplicated and named V2 in SeT-2. e.g. `SeismicTransformerV2`, `TransformMaskDataV2`...
+
+#### 3.2.2 Conclusion
+
+Some results of the SeT-2 model are listed below:
+
+| **Model** | **Params** | **Accuracy (train, validation, test)** |  
+| ----- | ----- | ----- |
+| **SeT-2-Base** | patch_size=250, hidden_size=768, layer=12,	head=12,	epoch=20, batch_size=1972, learning_rate=0.001, weight_decay=0, dropout_mlp=0.1| 99%, 92%, 83% |
+| **SeT-2-1** | patch_size=250, hidden_size=768, `layer=4`,	head=12,	epoch=20, batch_size=1972, learning_rate=0.001, weight_decay=0, dropout_mlp=0.1| 99%, 92%, 82% |
+
+In conclusion, SeT-2 is just an tiny update of SeT-1 by one-week coding. Although adding frequency information doesn't increase the model performance(while the SeT-1 performance is not bad), but we can obviouly see the frequency info of the attention weights is higher than normal sequence. I am eager to jump into SeismicGPT by adding transformer decoder! See you next version.
+
+------------------------------------------------------------------
+
+### 3.3 SeismicTransformer V3.0 (Released)
+
+SeT-3**(v3.0.0)** is huge update of SeT-2, which adding transformer decoder to the model. SeT-3 is a multi-task models which can not only predict the damage state, but also can predict the  dynamic response of the top floor of target building.
+
+In SeT-3, teacher forcing, scheduled sampling are used to train the model. The process of learning the differences between training mode and inference mode after adding decoder is real tough. GPT-4 is hard to provide a big picture of the model, so you need to know all the fundation of the model, techiniques of the training process.
+
+#### 3.3.1 File Description
+
+#### `SeT_3_Cookbook.ipynb`: build SeT-3 from scratch
+A notebook to record the process of building SeT-3, which includes all the module used in SeT-3. All modules are rewrited for the complex structure of SeT-3.
+
+#### `SeT_3_Train.ipynb`: train SeT-3
+a notebook to train the SeT-3 model. Including a lot of visualization of the training process.
+
+#### `SeT_3_Test.ipynb`: test SeT-3
+A notebook to test the SeT-3 model.
+
+#### `SeT_3_TestDecoder.ipynb`: test decoder of SeT-3
+A notebook to test the decoder module of SeT-3. Decoder block is very complex and hard to debug, so I write this notebook to test the decoder module.
+
+#### **Python Scripts:** 
+
+All the python scripts are rewrited for the complex structure of SeT-3. e.g. `SeismicTransformerV3`, `DecoderV1`...
+
+#### 3.3.2 Conclusion
+
+| **Model** | **Params** | **Validation (Acc, MSE)** |  
+| ----- | ----- | ----- |
+| **SeT-3-Base** | patch_size=250, hidden_size=768, layer=12,	head=12,	epoch=50, batch_size=512, | 79%, 0.60 |
+| **SeT-3-Large** | patch_size=250, hidden_size=768, `layer=24`,	`head=24`,	epoch=50, batch_size=256, | 82%, 0.33 |
+
+> note: SeT-3 (796MB) is using AdmaW optimizer with learning rate = 0.001, weight decay = 0.0, drouput_mlp = 0.1, lr_warmup = 20% of total steps. Teacher forcing ratio base = 1.0 with linear decay to 0.0.
+
+In conclusion, SeT-3 is a fast version to adding decoder to achieve multi-task. The performance is not good enough, but the aim of SeT-3 is to accomplish the code. SeT-4 will add multi-structure infomation to train.
+
+------------------------------------------------------------------
+
+### 3.3 SeismicTransformer V4.0 (working on...)